--- conflicted
+++ resolved
@@ -12,6 +12,7 @@
   RPC_URL,
   TENDERLY_ROOT,
   AAVE_LONG_EXECUTOR,
+  AAVE_SHORT_EXECUTOR,
 } from '../constants'
 import { aaveGovernanceContract, PROPOSAL_STATES } from '../contracts/aave-governance-v2'
 import { executor } from '../contracts/executor'
@@ -66,7 +67,14 @@
 
     // --- Storage slots and offsets for AaveGovernanceV2 ---
     const govSlots = getAaveGovernanceV2Slots(proposal.id)
-    const queuedTxsSlot = proposal.executor === AAVE_LONG_EXECUTOR ? '0x7' : '0x3' // executor mapping from tx hash to bool about it's queue status
+    let queuedTxsSlot = '0x0' // executor mapping from tx hash to bool about it's queue status
+    if (proposal.executor === AAVE_LONG_EXECUTOR) {
+      queuedTxsSlot = '0x7'
+    } else if (proposal.executor === AAVE_SHORT_EXECUTOR) {
+      queuedTxsSlot = '0x3'
+    } else {
+      throw new Error('Wrong executor')
+    }
 
     // --- Prepare simulation configuration ---
     // We need the following state conditions to be true to successfully simulate a proposal:
@@ -162,14 +170,7 @@
             // Set the proposal ETA to a random future timestamp
             [govSlots.eta]: hexZeroPad(BigNumber.from(FORCED_EXECUTION_TIME).toHexString(), 32),
             // Set for votes to 2% of total votingPower so quorum is valid
-<<<<<<< HEAD
-            [govSlots.forVotes]: hexZeroPad(
-              totalVotingSupply.mul(quorum).div(10000).add('100000000000000000000000').toHexString(),
-              32
-            ),
-=======
             [govSlots.forVotes]: hexZeroPad(totalVotingSupply.mul(quorum).div(10000).mul(2).toHexString(), 32),
->>>>>>> 84878abd
             // Set against votes to 0 so the diff is valid
             [govSlots.againstVotes]: hexZeroPad('0x0', 32),
             // The canceled and execute slots are packed, so we can zero out that full slot
